--- conflicted
+++ resolved
@@ -55,19 +55,9 @@
     }
 }
 
-<<<<<<< HEAD
-const red = (message: string) => {
-    return `\x1b[31m${message}\x1b[0m`;
-};
-
-const yellow = (message: string) => {
-    return `\x1b[33m${message}\x1b[0m`;
-};
-=======
 function red(message: string) {
     return ConsoleUtil.colorizeLogs ? `\x1b[31m${message}\x1b[0m` : message;
 }
 function yellow(message: string) {
     return ConsoleUtil.colorizeLogs ? `\x1b[33m${message}\x1b[0m` : message;
 }
->>>>>>> efba789e
